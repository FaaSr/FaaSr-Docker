# BASE_IMAGE is the full name of the base image e.g. faasr/base-tidyverse:1.1.2
ARG BASE_IMAGE
# Start from specified base image
<<<<<<< HEAD
FROM $BASE_IMAGE
=======
FROM $BASE_IMAGE as build

#Install R 
RUN dnf install -y \
    R R-core R-devel \
    gcc gcc-c++ gfortran make tar gzip \
    unzip patch which git pkgconf binutils file \
    libcurl-devel openssl-devel \
    zlib-devel libxml2-devel pcre2-devel \
    && dnf clean all

# Install CRAN packages 
COPY faas_specific/R_packages.R /tmp/
RUN Rscript /tmp/R_packages.R && \
    rm /tmp/R_packages.R && \
    rm -rf /tmp/downloaded_packages/ /tmp/*.rds /tmp/*.tar.gz

FROM build as runtime
>>>>>>> d38301df

# Copy invoke functions
COPY faas_specific/faasr_start_invoke_aws.py ${LAMBDA_TASK_ROOT}

<<<<<<< HEAD
#Install R 
RUN dnf install -y R git cmake tar
RUN dnf clean all
RUN Rscript -e "install.packages(c('jsonlite', 'httr'), repos='https://cloud.r-project.org')"

# FAASR_VERSION FaaSr version to install from - this must match a tag in the GitHub repository e.g. 1.1.2
ARG FAASR_VERSION
# FAASR_INSTALL_REPO is tha name of the user's GitHub repository to install FaaSr from e.g. janedoe/FaaSr-Package-dev
ARG FAASR_INSTALL_REPO

=======
# FAASR_VERSION FaaSr version to install from - this must match a tag in the GitHub repository e.g. 1.1.2
ARG FAASR_VERSION
# FAASR_INSTALL_REPO is tha name of the user's GitHub repository to install FaaSr from e.g. janedoe/FaaSr-Package-dev
ARG FAASR_INSTALL_REPO

>>>>>>> d38301df
RUN pip install "${FAASR_INSTALL_REPO}@${FAASR_VERSION}"

# Run invoke script
CMD ["faasr_start_invoke_aws.handler"]<|MERGE_RESOLUTION|>--- conflicted
+++ resolved
@@ -1,9 +1,6 @@
 # BASE_IMAGE is the full name of the base image e.g. faasr/base-tidyverse:1.1.2
 ARG BASE_IMAGE
 # Start from specified base image
-<<<<<<< HEAD
-FROM $BASE_IMAGE
-=======
 FROM $BASE_IMAGE as build
 
 #Install R 
@@ -22,29 +19,15 @@
     rm -rf /tmp/downloaded_packages/ /tmp/*.rds /tmp/*.tar.gz
 
 FROM build as runtime
->>>>>>> d38301df
 
 # Copy invoke functions
 COPY faas_specific/faasr_start_invoke_aws.py ${LAMBDA_TASK_ROOT}
-
-<<<<<<< HEAD
-#Install R 
-RUN dnf install -y R git cmake tar
-RUN dnf clean all
-RUN Rscript -e "install.packages(c('jsonlite', 'httr'), repos='https://cloud.r-project.org')"
 
 # FAASR_VERSION FaaSr version to install from - this must match a tag in the GitHub repository e.g. 1.1.2
 ARG FAASR_VERSION
 # FAASR_INSTALL_REPO is tha name of the user's GitHub repository to install FaaSr from e.g. janedoe/FaaSr-Package-dev
 ARG FAASR_INSTALL_REPO
 
-=======
-# FAASR_VERSION FaaSr version to install from - this must match a tag in the GitHub repository e.g. 1.1.2
-ARG FAASR_VERSION
-# FAASR_INSTALL_REPO is tha name of the user's GitHub repository to install FaaSr from e.g. janedoe/FaaSr-Package-dev
-ARG FAASR_INSTALL_REPO
-
->>>>>>> d38301df
 RUN pip install "${FAASR_INSTALL_REPO}@${FAASR_VERSION}"
 
 # Run invoke script
